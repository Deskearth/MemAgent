--- conflicted
+++ resolved
@@ -26,7 +26,6 @@
 RETRY_INTERVAL = float(os.environ.get("PRM_RETRY_INTERVAL", "1"))
 
 
-<<<<<<< HEAD
 _TRACKER = None
 
 
@@ -54,27 +53,7 @@
         return
     try:
         tracker.log({"prm/failure": 1}, step=0)
-=======
-def _log_failure_to_dashboard(message: str) -> None:
-    """Log failure message to tensorboard or swanlab if available."""
-    # Tensorboard logging
-    try:
-        from torch.utils.tensorboard import SummaryWriter
 
-        tensorboard_dir = os.environ.get("TENSORBOARD_DIR", "tensorboard_log")
-        os.makedirs(tensorboard_dir, exist_ok=True)
-        writer = SummaryWriter(tensorboard_dir)
-        writer.add_text("prm/failure", message)
-        writer.close()
-    except Exception:
-        pass
-
-    # Swanlab logging
-    try:
-        import swanlab
-
-        swanlab.log({"prm/failure": swanlab.Text(message)}, step=0)
->>>>>>> 26335895
     except Exception:
         pass
 
